use obj::*;
use std::collections::HashMap;
use std::fs::File;
use std::io::Read;
use std::path::Path;
use std::str::FromStr;
use utils::*;
use xml::Element;
use xml::Xml::CharacterNode;

use vecmath;
use xml;

use {
    Animation, BindData, BindDataSet, Joint, JointIndex, Skeleton, VertexWeight,
    ROOT_JOINT_PARENT_INDEX,
};

enum GeometryBindingType {
    Polylist,
    Triangles,
    // TODO types below are not implemented
    // Lines,
    // Linestrips,
    // Polygons,
    // Trifans,
    // Tristrips,
}

impl GeometryBindingType {
    fn name(&self) -> &'static str {
        match *self {
            GeometryBindingType::Polylist => "polylist",
            GeometryBindingType::Triangles => "triangles",
        }
    }
}

///
/// Commonly used shading techniques
/// Holds a description of the textures, samplers, shaders, parameters, and
/// passes necessary for rendering this effect using one method.
///
#[derive(Clone, Debug, PartialEq)]
pub struct PhongEffect {
    pub emission: [f32; 4],
    pub ambient: [f32; 4],
    pub diffuse: [f32; 4],
    pub specular: [f32; 4],
    pub shininess: f32,
    pub index_of_refraction: f32,
<<<<<<< HEAD
}
///
/// Can be a plain color or point to a texture in the images library
///
#[derive(Clone, Debug, PartialEq)]
pub enum LambertDiffuse {
    Color([f32; 4]),
    Texture(String),
}
#[derive(Clone, Debug, PartialEq)]
pub struct LambertEffect {
    pub emission: [f32; 4],
    pub diffuse: LambertDiffuse,
    pub index_of_refraction: f32,
}

#[derive(Clone, Debug, PartialEq)]
pub enum MaterialEffect {
    Phong(PhongEffect),
    Lambert(LambertEffect),
=======
>>>>>>> ca540610
}

// TODO: Add more effect types and then unify them under a technique enum.
// Lambert
// Blinn
// Constant
//

pub struct ColladaDocument {
    pub root_element: xml::Element, // TODO figure out how to cache skeletal and skinning data, as we need to
                                    // access them multiple times
}

impl ColladaDocument {
    ///
    /// Construct a ColladaDocument for the XML document at the given path
    ///
    pub fn from_path(path: &Path) -> Result<ColladaDocument, &'static str> {
        let file_result = File::open(path);

        let mut file = match file_result {
            Ok(file) => file,
            Err(_) => return Err("Failed to open COLLADA file at path."),
        };

        let mut xml_string = String::new();
        match file.read_to_string(&mut xml_string) {
            Ok(_) => {}
            Err(_) => return Err("Failed to read COLLADA file."),
        };

        ColladaDocument::from_str(&xml_string)
    }

    ///
    /// Construct a ColladaDocument from an XML string
    ///
    pub fn from_str(xml_string: &str) -> Result<ColladaDocument, &'static str> {
        match xml_string.parse() {
            Ok(root_element) => Ok(ColladaDocument {
                root_element: root_element,
            }),
            Err(_) => Err("Error while parsing COLLADA document."),
        }
    }

    fn get_color(el: &Element) -> Option<[f32; 4]> {
<<<<<<< HEAD
        let v:Vec<f32> = parse_string_to_vector(el.content_str().as_str());
=======
        let v: Vec<f32> = parse_string_to_vector(el.content_str().as_str());
>>>>>>> ca540610
        if v.len() == 4 {
            Some([v[0], v[1], v[2], v[3]])
        } else {
            None
        }
    }

<<<<<<< HEAD
    fn get_lambert(&self, lamb: &Element, ns: Option<&str>) -> LambertEffect {
        let emission_color = lamb
            .get_child("emission", ns)
            .expect("lambert is missing emission")
            .get_child("color", ns)
            .expect("emission is missing color");
        let emission =
            ColladaDocument::get_color(emission_color).expect("could not get emission color.");
        let diffuse_element = lamb
            .get_child("diffuse", ns)
            .expect("lambert is missing diffuse");

        let diffuse_texture = diffuse_element.get_child("texture", ns);

        let diffuse;
        if let Some(texture) = diffuse_texture {
            diffuse = LambertDiffuse::Texture(
                texture
                    .get_attribute("texture", None)
                    .expect("No texture attribute on texture")
                    .to_string(),
            );
        } else {
            let diffuse_element_color = diffuse_element
                .get_child("color", ns)
                .expect("diffuse is missing color");
            let diffuse_color = ColladaDocument::get_color(diffuse_element_color)
                .expect("could not get diffuse color.");
            diffuse = LambertDiffuse::Color(diffuse_color);
        }

        let index_of_refraction: f32 = lamb
            .get_child("index_of_refraction", ns)
            .expect("lambert is missing index_of_refraction")
            .get_child("float", ns)
            .expect("index_of_refraction is missing float")
            .content_str()
            .as_str()
            .parse()
            .ok()
            .expect("could not parse index_of_refraction");

        LambertEffect {
            diffuse,
            emission,
            index_of_refraction,
        }
    }

    fn get_phong(&self, phong: &Element, ns: Option<&str>) -> PhongEffect {
        let emission_color = phong
            .get_child("emission", ns)
            .expect("phong is missing emission")
            .get_child("color", ns)
            .expect("emission is missing color");
        let emission =
            ColladaDocument::get_color(emission_color).expect("could not get emission color.");
        let ambient_color = phong
            .get_child("ambient", ns)
            .expect("phong is missing ambient")
            .get_child("color", ns)
            .expect("ambient is missing color");
        let ambient =
            ColladaDocument::get_color(ambient_color).expect("could not get ambient color.");
        let diffuse = phong
            .get_child("diffuse", ns)
            .expect("phong is missing diffuse");
        let diffuse_color = diffuse
            .get_child("color", ns)
            .expect("diffuse is missing color");
        let diffuse =
            ColladaDocument::get_color(diffuse_color).expect("could not get diffuse color.");
        let specular_color = phong
            .get_child("specular", ns)
            .expect("phong is missing specular")
            .get_child("color", ns)
            .expect("specular is missing color");
        let specular =
            ColladaDocument::get_color(specular_color).expect("could not get specular color.");
        let shininess: f32 = phong
            .get_child("shininess", ns)
            .expect("phong is missing shininess")
            .get_child("float", ns)
            .expect("shininess is missing float")
            .content_str()
            .as_str()
            .parse()
            .ok()
            .expect("could not parse shininess");
        let index_of_refraction: f32 = phong
            .get_child("index_of_refraction", ns)
            .expect("phong is missing index_of_refraction")
            .get_child("float", ns)
            .expect("index_of_refraction is missing float")
            .content_str()
            .as_str()
            .parse()
            .ok()
            .expect("could not parse index_of_refraction");

        PhongEffect {
            ambient,
            diffuse,
            emission,
            index_of_refraction,
            shininess,
            specular,
        }
    }

=======
>>>>>>> ca540610
    ///
    /// Returns the library of effects.
    /// Current only supports Phong shading.
    ///
<<<<<<< HEAD
    pub fn get_effect_library(&self) -> HashMap<String, MaterialEffect> {
=======
    pub fn get_effect_library(&self) -> HashMap<String, PhongEffect> {
>>>>>>> ca540610
        let ns = self.get_ns();
        let lib_effs = self
            .root_element
            .get_child("library_effects", ns)
            .expect("Could not get library_effects from the document.");
        lib_effs
            .get_children("effect", ns)
<<<<<<< HEAD
            .flat_map(|el: &Element| -> Option<(String, MaterialEffect)> {
=======
            .flat_map(|el: &Element| -> Option<(String, PhongEffect)> {
>>>>>>> ca540610
                let id = el
                    .get_attribute("id", None)
                    .expect(&format!("effect is missing its id. {:#?}", el));
                let prof = el.get_child("profile_COMMON", ns)?;
                let tech = prof.get_child("technique", ns)?;
<<<<<<< HEAD
                let phong = tech.get_child("phong", ns);
                if let Some(p) = phong {
                    let phong_effect = self.get_phong(p, ns);
                    return Some((id.to_string(), MaterialEffect::Phong(phong_effect)));
                };
                let lambert = tech.get_child("lambert", ns);
                if let Some(lam) = lambert {
                    let lambert_effect = self.get_lambert(lam, ns);
                    return Some((id.to_string(), MaterialEffect::Lambert(lambert_effect)));
                };

                None
=======
                let phong = tech.get_child("phong", ns)?;
                let emission_color = phong
                    .get_child("emission", ns)
                    .expect("phong is missing emission")
                    .get_child("color", ns)
                    .expect("emission is missing color");
                let emission = ColladaDocument::get_color(emission_color)
                    .expect("could not get emission color.");
                let ambient_color = phong
                    .get_child("ambient", ns)
                    .expect("phong is missing ambient")
                    .get_child("color", ns)
                    .expect("ambient is missing color");
                let ambient = ColladaDocument::get_color(ambient_color)
                    .expect("could not get ambient color.");
                let diffuse_color = phong
                    .get_child("diffuse", ns)
                    .expect("phong is missing diffuse")
                    .get_child("color", ns)
                    .expect("diffuse is missing color");
                let diffuse = ColladaDocument::get_color(diffuse_color)
                    .expect("could not get diffuse color.");
                let specular_color = phong
                    .get_child("specular", ns)
                    .expect("phong is missing specular")
                    .get_child("color", ns)
                    .expect("specular is missing color");
                let specular = ColladaDocument::get_color(specular_color)
                    .expect("could not get specular color.");
                let shininess: f32 = phong
                    .get_child("shininess", ns)
                    .expect("phong is missing shininess")
                    .get_child("float", ns)
                    .expect("shininess is missing float")
                    .content_str()
                    .as_str()
                    .parse()
                    .ok()
                    .expect("could not parse shininess");
                let index_of_refraction: f32 = phong
                    .get_child("index_of_refraction", ns)
                    .expect("phong is missing index_of_refraction")
                    .get_child("float", ns)
                    .expect("index_of_refraction is missing float")
                    .content_str()
                    .as_str()
                    .parse()
                    .ok()
                    .expect("could not parse index_of_refraction");
                Some((
                    id.to_string(),
                    PhongEffect {
                        emission,
                        ambient,
                        diffuse,
                        specular,
                        shininess,
                        index_of_refraction,
                    },
                ))
>>>>>>> ca540610
            })
            .collect()
    }

    pub fn get_material_to_effect(&self) -> HashMap<String, String> {
        let ns = self.get_ns();
        let lib_mats = self
            .root_element
            .get_child("library_materials", ns)
            .expect("Could not get library_materials from the document");
        lib_mats
            .get_children("material", ns)
            .flat_map(|el| {
                let id = el
                    .get_attribute("id", None)
                    .expect(&format!("material is missing its id. {:#?}", el));
                let mut url: String = el
                    .get_child("instance_effect", ns)
                    .expect("could not get material instance_effect")
                    .get_attribute("url", None)
                    .expect("could not get material instance_effect url attribute")
                    .to_string();
                if url.remove(0) == '#' {
                    Some((id.to_string(), url))
                } else {
                    None
                }
            })
            .collect()
    }

<<<<<<< HEAD
    ///
    /// Returns a hashmap of <imageid, filename>
    ///
    pub fn get_images(&self) -> HashMap<String, String> {
        let ns = self.get_ns();
        let lib_images = self
            .root_element
            .get_child("library_images", ns)
            .expect("Could not get library_images from the document");
        lib_images
            .get_children("image", ns)
            .flat_map(|el| {
                let id = el
                    .get_attribute("id", None)
                    .expect(&format!("image is missing its id. {:#?}", el))
                    .to_string();
                let file_name = el
                    .get_child("init_from", ns)
                    .expect("Could not get image from the element")
                    .content_str();
                Some((id, file_name))
            })
            .collect()
    }

=======
>>>>>>> ca540610
    ///
    /// Return a vector of all Animations in the Collada document
    ///
    pub fn get_animations(&self) -> Option<Vec<Animation>> {
        match self
            .root_element
            .get_child("library_animations", self.get_ns())
        {
            Some(library_animations) => {
                let animations = library_animations.get_children("animation", self.get_ns());
                Some(animations.filter_map(|a| self.get_animation(a)).collect())
            }
            None => None,
        }
    }

    ///
    /// Construct an Animation struct for the given <animation> element if possible
    ///
    fn get_animation(&self, animation_element: &Element) -> Option<Animation> {
        let channel_element = animation_element
            .get_child("channel", self.get_ns())
            .expect("Missing channel element in animation element");

        let target = channel_element
            .get_attribute("target", None)
            .expect("Missing target attribute in animation channel element");

        let sampler_element = animation_element
            .get_child("sampler", self.get_ns())
            .expect("Missing sampler element in animation element");

        // Note: Assuming INPUT for animation is 'time'
        let time_input = self
            .get_input(sampler_element, "INPUT")
            .expect("Missing input element for animation INPUT (sample time)");

        let sample_times = self
            .get_array_for_input(animation_element, time_input)
            .expect("Missing / invalid source for animation INPUT");

        // Note: Assuming OUTPUT for animation is a pose matrix
        let pose_input = self
            .get_input(sampler_element, "OUTPUT")
            .expect("Missing input element for animation OUTPUT (pose transform)");

        let sample_poses_flat = self
            .get_array_for_input(animation_element, pose_input)
            .expect("Missing / invalid source for animation OUTPUT");

        // Convert flat array of floats into array of matrices
        let sample_poses = to_matrix_array(sample_poses_flat);

        Some(Animation {
            target: target.to_string(),
            sample_times: sample_times,
<<<<<<< HEAD
            sample_poses: sample_poses
=======
            sample_poses: sample_poses,
>>>>>>> ca540610
        })
    }

    ///
    /// Populate and return an ObjSet for the meshes in the Collada document
    ///
    pub fn get_obj_set(&self) -> Option<ObjSet> {
        let library_geometries = (self
            .root_element
            .get_child("library_geometries", self.get_ns()))?;
        let geometries = library_geometries.get_children("geometry", self.get_ns());
        let objects = geometries.filter_map(|g| self.get_object(g)).collect();

        Some(ObjSet {
            material_library: None,
            objects: objects,
        })
    }

    ///
    /// Populate and return a BindDataSet from the Collada document
    ///
    pub fn get_bind_data_set(&self) -> Option<BindDataSet> {
        let library_controllers = (self
            .root_element
            .get_child("library_controllers", self.get_ns()))?;
        let controllers = library_controllers.get_children("controller", self.get_ns());
        let bind_data = controllers.filter_map(|c| self.get_bind_data(c)).collect();
        Some(BindDataSet {
            bind_data: bind_data,
        })
    }

    ///
    ///
    ///
    pub fn get_skeletons(&self) -> Option<Vec<Skeleton>> {
        let library_visual_scenes = (self
            .root_element
            .get_child("library_visual_scenes", self.get_ns()))?;
        let visual_scene = (library_visual_scenes.get_child("visual_scene", self.get_ns()))?;

        let bind_data_set = (self.get_bind_data_set())?;

        let skeleton_ids: Vec<&str> = pre_order_iter(visual_scene)
            .filter(|e| e.name == "skeleton")
<<<<<<< HEAD
            .filter_map(|s| if let CharacterNode(ref id) = s.children[0] { Some(&id[..]) } else { None })
            .map(|id| id.trim_start_matches('#'))
=======
            .filter_map(|s| {
                if let CharacterNode(ref id) = s.children[0] {
                    Some(&id[..])
                } else {
                    None
                }
            })
            .map(|id| id.trim_left_matches('#'))
>>>>>>> ca540610
            .collect();

        if skeleton_ids.is_empty() {
            return None;
        }

        let skeletons = pre_order_iter(visual_scene)
            .filter(|e| e.name == "node")
            .filter(|e| has_attribute_with_value(e, "id", skeleton_ids[0]))
            .filter_map(|e| self.get_skeleton(e, &bind_data_set.bind_data[0]))
            .collect();

        Some(skeletons)
    }

    fn get_skeleton(&self, root_element: &Element, bind_data: &BindData) -> Option<Skeleton> {
        let mut parent_index_stack: Vec<JointIndex> = vec![ROOT_JOINT_PARENT_INDEX];
        let mut joints = Vec::new();
        let mut bind_poses = Vec::new();

        for (joint_index, (joint_element, depth)) in pre_order_with_depth_iter(root_element)
            .filter(|&(e, _)| e.name == "node" && has_attribute_with_value(e, "type", "JOINT"))
            .enumerate()
        {
            // If our depth decreases after visiting a leaf node, pop indices off the stack
            // until it matches our depth
            while depth < parent_index_stack.len() - 1 {
                parent_index_stack.pop();
            }

            let joint_name = joint_element.get_attribute("id", None).unwrap().to_string();

            let mut joint_names_with_bind_pose = bind_data
                .joint_names
                .iter()
                .zip(bind_data.inverse_bind_poses.iter());
            let inverse_bind_pose =
                match joint_names_with_bind_pose.find(|&(name, _)| *name == joint_name) {
                    Some((_, pose)) => *pose,
                    _ => vecmath::mat4_id(),
                };

            joints.push(Joint {
                inverse_bind_pose: inverse_bind_pose,
                name: joint_name,
                parent_index: *parent_index_stack.last().unwrap(),
            });

            let pose_matrix_element = (joint_element.get_child("matrix", self.get_ns()))?;
            let pose_matrix_array = (get_array_content(pose_matrix_element))?;
            let mut pose_matrix = vecmath::mat4_id();
            for (&array_value, matrix_value) in pose_matrix_array
                .iter()
                .zip(pose_matrix.iter_mut().flat_map(|n| n.iter_mut()))
            {
                *matrix_value = array_value;
            }

            bind_poses.push(pose_matrix);

            parent_index_stack.push(joint_index as JointIndex);
        }

        Some(Skeleton {
            joints: joints,
            bind_poses: bind_poses,
        })
    }

    fn get_bind_data(&self, controller_element: &xml::Element) -> Option<BindData> {
        let skeleton_name = controller_element.get_attribute("name", None);
        let skin_element = controller_element.get_child("skin", self.get_ns())?;
        let object_name = skin_element
            .get_attribute("source", None)?
            .trim_start_matches('#');

        let vertex_weights_element = (skin_element.get_child("vertex_weights", self.get_ns()))?;
        let vertex_weights = (self.get_vertex_weights(vertex_weights_element))?;

        let joints_element = (skin_element.get_child("joints", self.get_ns()))?;

        let joint_input = (self.get_input(joints_element, "JOINT"))?;
        let joint_names = (self.get_array_for_input(skin_element, joint_input))?;

        let weights_input = (self.get_input(vertex_weights_element, "WEIGHT"))?;
        let weights = (self.get_array_for_input(skin_element, weights_input))?;

        let inv_bind_matrix_input = (self.get_input(joints_element, "INV_BIND_MATRIX"))?;

        let inverse_bind_poses =
            to_matrix_array((self.get_array_for_input(skin_element, inv_bind_matrix_input))?);

        Some(BindData {
            object_name: object_name.to_string(),
            skeleton_name: skeleton_name.map(|s| s.to_string()),
            joint_names: joint_names,
            inverse_bind_poses: inverse_bind_poses,
            weights: weights,
            vertex_weights: vertex_weights,
        })
    }

    fn get_vertex_weights(
        &self,
        vertex_weights_element: &xml::Element,
    ) -> Option<Vec<VertexWeight>> {
        let joint_index_offset = (self.get_input_offset(vertex_weights_element, "JOINT"))?;
        let weight_index_offset = (self.get_input_offset(vertex_weights_element, "WEIGHT"))?;

        let vcount_element = (vertex_weights_element.get_child("vcount", self.get_ns()))?;
        let weights_per_vertex: Vec<usize> = (get_array_content(vcount_element))?;
        let input_count = vertex_weights_element
            .get_children("input", self.get_ns())
            .count();

        let v_element = (vertex_weights_element.get_child("v", self.get_ns()))?;
        let joint_weight_indices: Vec<usize> = (get_array_content(v_element))?;
        let mut joint_weight_iter = joint_weight_indices.chunks(input_count);

        let mut vertex_indices: Vec<usize> = Vec::new();
        for (index, n) in weights_per_vertex.iter().enumerate() {
            for _ in 0..*n {
                vertex_indices.push(index);
            }
        }

        let vertex_weights = vertex_indices
            .iter()
            .filter_map(|vertex_index| match joint_weight_iter.next() {
                Some(joint_weight) => Some(VertexWeight {
                    vertex: *vertex_index,
                    joint: joint_weight[joint_index_offset] as JointIndex,
                    weight: joint_weight[weight_index_offset],
                }),
                None => None,
            })
            .collect();

        Some(vertex_weights)
    }

    fn get_object(&self, geometry_element: &xml::Element) -> Option<Object> {
        let id = (geometry_element.get_attribute("id", None))?;
        let name = (geometry_element.get_attribute("name", None))?;
        let mesh_element = (geometry_element.get_child("mesh", self.get_ns()))?;
        let mesh = (self.get_mesh_elements(mesh_element))?;
        //let binding_type = (self.get_geometry_binding_type(mesh_element))?;

        let mut first_primitive_element = None;
        'find_primitive: for t in [
            GeometryBindingType::Polylist,
            GeometryBindingType::Triangles,
        ]
        .iter()
        {
            first_primitive_element = mesh_element.get_child(t.name(), self.get_ns());
            if first_primitive_element.is_some() {
                break 'find_primitive;
            }
        }
        let first_primitive_element = first_primitive_element?;

        let positions_input = (self.get_input(first_primitive_element, "VERTEX"))?;
        let positions_array = (self.get_array_for_input(mesh_element, positions_input))?;
        let positions: Vec<_> = positions_array
            .chunks(3)
            .map(|coords| Vertex {
                x: coords[0],
                y: coords[1],
                z: coords[2],
            })
            .collect();

        let normals = {
            match self.get_input(first_primitive_element, "NORMAL") {
                Some(normals_input) => {
                    let normals_array = (self.get_array_for_input(mesh_element, normals_input))?;
                    normals_array
                        .chunks(3)
                        .map(|coords| Normal {
                            x: coords[0],
                            y: coords[1],
                            z: coords[2],
                        })
                        .collect()
                }
                None => Vec::new(),
            }
        };

        let texcoords = {
            match self.get_input(first_primitive_element, "TEXCOORD") {
                Some(texcoords_input) => {
                    let texcoords_array =
                        (self.get_array_for_input(mesh_element, texcoords_input))?;
                    texcoords_array
                        .chunks(2)
                        .map(|coords| TVertex {
                            x: coords[0],
                            y: coords[1],
                        })
                        .collect()
                }
                None => Vec::new(),
            }
        };

        // TODO cache! also only if any skeleton

        let joint_weights = match self.get_skeletons() {
            Some(skeletons) => {
                let skeleton = &skeletons[0];
                // TODO cache bind_data_set
                let bind_data_set = (self.get_bind_data_set())?;
                let bind_data_opt = bind_data_set
                    .bind_data
                    .iter()
                    .find(|bind_data| bind_data.object_name == id);

                if let Some(bind_data) = bind_data_opt {
                    // Build an array of joint weights for each vertex
                    // Initialize joint weights array with no weights for any vertex
                    let mut joint_weights = vec![
                        JointWeights {
                            joints: [0; 4],
                            weights: [0.0; 4]
                        };
                        positions.len()
                    ];

                    for vertex_weight in bind_data.vertex_weights.iter() {
                        let joint_name = &bind_data.joint_names[vertex_weight.joint as usize];
                        let vertex_joint_weights: &mut JointWeights =
                            &mut joint_weights[vertex_weight.vertex];

                        if let Some((next_index, _)) = vertex_joint_weights
                            .weights
                            .iter()
                            .enumerate()
                            .find(|&(_, weight)| *weight == 0.0)
                        {
                            if let Some((joint_index, _)) = skeleton
                                .joints
                                .iter()
                                .enumerate()
                                .find(|&(_, j)| &j.name == joint_name)
                            {
                                vertex_joint_weights.joints[next_index] = joint_index;
                                vertex_joint_weights.weights[next_index] =
                                    bind_data.weights[vertex_weight.weight];
                            } else {
                                error!("Couldn't find joint: {}", joint_name);
                            }
                        } else {
                            error!("Too many joint influences for vertex");
                        }
                    }
                    joint_weights
                } else {
                    Vec::new()
                }
            }
            None => Vec::new(),
        };

        Some(Object {
            id: id.to_string(),
            name: name.to_string(),
            vertices: positions,
            tex_vertices: texcoords,
            normals: normals,
            joint_weights: joint_weights,
            geometry: vec![Geometry {
                smooth_shading_group: 0,
                mesh: mesh,
            }],
        })
    }

    fn get_ns(&self) -> Option<&str> {
        match self.root_element.ns {
            Some(ref ns) => Some(&ns[..]),
            None => None,
        }
    }

    fn get_input_offset(&self, parent_element: &xml::Element, semantic: &str) -> Option<usize> {
        let mut inputs = parent_element.get_children("input", self.get_ns());
        let input: &Element = inputs.find(|i| {
            if let Some(s) = i.get_attribute("semantic", None) {
                s == semantic
            } else {
                false
            }
        })?;
        input
            .get_attribute("offset", None)
            .expect("input is missing offest")
            .parse::<usize>()
            .ok()
    }

    ///
<<<<<<< HEAD
    fn get_input<'a>(&'a self, parent: &'a Element, semantic : &str) -> Option<&'a Element> {
        let mut inputs = parent.get_children("input", self.get_ns());
        match inputs.find( |i| {
            if let Some(s) = i.get_attribute("semantic", None) { s == semantic } else { false }
        }) 
        {
=======
    fn get_input<'a>(&'a self, parent: &'a Element, semantic: &str) -> Option<&'a Element> {
        let mut inputs = parent.get_children("input", self.get_ns());
        match inputs.find(|i| {
            if let Some(s) = i.get_attribute("semantic", None) {
                s == semantic
            } else {
                false
            }
        }) {
>>>>>>> ca540610
            Some(e) => Some(e),
            None => None,
        }
    }

    fn get_input_source<'a>(
        &'a self,
        parent_element: &'a xml::Element,
        input_element: &'a xml::Element,
    ) -> Option<&'a xml::Element> {
        let source_id = (input_element.get_attribute("source", None))?;

        if let Some(element) = parent_element
            .children
            .iter()
            .filter_map(|node| {
                if let &xml::Xml::ElementNode(ref e) = node {
                    Some(e)
                } else {
                    None
                }
            })
            .find(|e| {
                if let Some(id) = e.get_attribute("id", None) {
                    let id = "#".to_string() + id;
                    id == source_id
                } else {
                    false
                }
            })
        {
            if element.name == "source" {
                return Some(element);
            } else {
                let input = (element.get_child("input", self.get_ns()))?;
                return self.get_input_source(parent_element, input);
            }
        }
        None
    }

    fn get_array_for_input<T: FromStr>(&self, parent: &Element, input: &Element) -> Option<Vec<T>> {
        let source = (self.get_input_source(parent, input))?;
        let array_element =
            (if let Some(float_array) = source.get_child("float_array", self.get_ns()) {
                Some(float_array)
            } else if let Some(name_array) = source.get_child("Name_array", self.get_ns()) {
                Some(name_array)
            } else {
                None
            })?;
        get_array_content(array_element)
    }

    fn get_vertex_indices(&self, prim_element: &xml::Element) -> Option<Vec<VertexIndex>> {
        let p_element = (prim_element.get_child("p", self.get_ns()))?;
        let indices: Vec<usize> = (get_array_content(p_element))?;

        let input_count = prim_element
            .get_children("input", self.get_ns())
            .filter(|c| {
                if let Some(set) = c.get_attribute("set", None) {
                    return set == "0";
                } else {
                    true
                }
            })
            .count();

        let vertex_offset = (self.get_input_offset(prim_element, "VERTEX"))?;
        let vertex_indices = indices
            .chunks(input_count)
            .map(|indices| indices[vertex_offset])
            .collect();

        Some(vertex_indices)
    }

    fn get_normal_indices(&self, prim_element: &xml::Element) -> Option<Vec<NormalIndex>> {
        let p_element = (prim_element.get_child("p", self.get_ns()))?;
        let indices: Vec<usize> = (get_array_content(p_element))?;

        let input_count = prim_element
            .get_children("input", self.get_ns())
            .filter(|c| {
                if let Some(set) = c.get_attribute("set", None) {
                    return set == "0";
                } else {
                    true
                }
            })
            .count();

        self.get_input_offset(prim_element, "NORMAL")
            .map(|normal_offset| {
                indices
                    .chunks(input_count)
                    .map(|indices| indices[normal_offset])
                    .collect()
            })
    }

    fn get_texcoord_indices(&self, prim_element: &xml::Element) -> Option<Vec<TextureIndex>> {
        let p_element = (prim_element.get_child("p", self.get_ns()))?;
        let indices: Vec<usize> = (get_array_content(p_element))?;

        let input_count = prim_element
            .get_children("input", self.get_ns())
            .filter(|c| {
                if let Some(set) = c.get_attribute("set", None) {
                    return set == "0";
                } else {
                    true
                }
            })
            .count();

        self.get_input_offset(prim_element, "TEXCOORD")
            .map(|texcoord_offset| {
                indices
                    .chunks(input_count)
                    .map(|indices| indices[texcoord_offset])
                    .collect()
            })
    }

    fn get_vtn_indices(&self, prim_element: &xml::Element) -> Option<Vec<VTNIndex>> {
        let p_element = (prim_element.get_child("p", self.get_ns()))?;
        let indices: Vec<usize> = (get_array_content(p_element))?;

<<<<<<< HEAD
        let input_count = prim_element.get_children("input", self.get_ns())
            .filter(|c| if let Some(set) = c.get_attribute("set", None) {
                    return set == "0"
                } else {
                    true
=======
        let input_count = prim_element
            .get_children("input", self.get_ns())
            .filter(|c| {
                if let Some(set) = c.get_attribute("set", None) {
                    return set == "0";
                } else {
                    true
                }
>>>>>>> ca540610
            })
            .count();

        let position_offset = (self.get_input_offset(prim_element, "VERTEX"))?;

        let normal_offset_opt = self.get_input_offset(prim_element, "NORMAL");
        let texcoord_offset_opt = self.get_input_offset(prim_element, "TEXCOORD");

<<<<<<< HEAD
        let vtn_indices: Vec<VTNIndex> = indices.chunks(input_count).map( |indices| {
=======
        let vtn_indices: Vec<VTNIndex> = indices
            .chunks(input_count)
            .map(|indices| {
>>>>>>> ca540610
                let position_index = indices[position_offset];

                let normal_index_opt = match normal_offset_opt {
                    Some(normal_offset) => Some(indices[normal_offset]),
<<<<<<< HEAD
                    None => None
=======
                    None => None,
>>>>>>> ca540610
                };

                let texcoord_index_opt = match texcoord_offset_opt {
                    Some(texcoord_offset) => Some(indices[texcoord_offset]),
<<<<<<< HEAD
                    None => None
                };

                (position_index, texcoord_index_opt, normal_index_opt)
            }).collect();
=======
                    None => None,
                };

                (position_index, texcoord_index_opt, normal_index_opt)
            })
            .collect();
>>>>>>> ca540610

        Some(vtn_indices)
    }

    fn get_material(&self, primitive_el: &xml::Element) -> Option<String> {
        primitive_el
            .get_attribute("material", None)
            .map(|s| s.to_string())
    }

    //fn get_geometry_binding_type(&self, mesh_element: &xml::Element) -> Option<GeometryBindingType> {
    //    if mesh_element.get_child(GeometryBindingType::Polylist.name(), self.get_ns()).is_some() {
    //        return Some(GeometryBindingType::Polylist)
    //    }
    //    if mesh_element.get_child(GeometryBindingType::Triangles.name(), self.get_ns()).is_some() {
    //        return Some(GeometryBindingType::Triangles)
    //    }
    //    None
    //}

    fn get_mesh_elements(&self, mesh_element: &xml::Element) -> Option<Vec<PrimitiveElement>> {
        let mut prims = vec![];
        for child in &mesh_element.children {
            match child {
                xml::Xml::ElementNode(el) => {
                    if el.name == GeometryBindingType::Polylist.name() {
                        let shapes = self
                            .get_polylist_shape(&el)
                            .expect("Polylist had no shapes.");
                        let material = self.get_material(&el);
<<<<<<< HEAD
                        let polylist = Polylist {
                            shapes, material
                        };
=======
                        let polylist = Polylist { shapes, material };
>>>>>>> ca540610
                        prims.push(PrimitiveElement::Polylist(polylist))
                    } else if el.name == GeometryBindingType::Triangles.name() {
                        let material = self.get_material(&el);
                        let triangles = self
                            .get_triangles(&el, material)
                            .expect("Triangles had no indices.");
                        prims.push(PrimitiveElement::Triangles(triangles))
                    }
                }
                _ => {}
            }
        }

        if prims.is_empty() {
            None
        } else {
            Some(prims)
        }
    }

    fn get_triangles(
        &self,
        triangles: &xml::Element,
        material: Option<String>,
    ) -> Option<Triangles> {
        let count_str: &str = triangles.get_attribute("count", None)?;
        let count = count_str.parse::<usize>().ok().unwrap();

        let vertices = self.get_vertex_indices(triangles).map(|vertex_indices| {
            let mut vertex_iter = vertex_indices.iter();
<<<<<<< HEAD
            (0..count).map(|_| {
                    (*vertex_iter.next().unwrap(), *vertex_iter.next().unwrap(), *vertex_iter.next().unwrap())
                }).collect()
        })?;

        let tex_vertices = self.get_texcoord_indices(triangles).map(|texcoord_indices| {
                let mut texcoord_iter = texcoord_indices.iter();
                (0..count).map(|_| {
                        (*texcoord_iter.next().unwrap(), *texcoord_iter.next().unwrap(), *texcoord_iter.next().unwrap())
                    }).collect()
=======
            (0..count)
                .map(|_| {
                    (
                        *vertex_iter.next().unwrap(),
                        *vertex_iter.next().unwrap(),
                        *vertex_iter.next().unwrap(),
                    )
                })
                .collect()
        })?;

        let tex_vertices = self
            .get_texcoord_indices(triangles)
            .map(|texcoord_indices| {
                let mut texcoord_iter = texcoord_indices.iter();
                (0..count)
                    .map(|_| {
                        (
                            *texcoord_iter.next().unwrap(),
                            *texcoord_iter.next().unwrap(),
                            *texcoord_iter.next().unwrap(),
                        )
                    })
                    .collect()
>>>>>>> ca540610
            });

        let normals = self.get_normal_indices(triangles).map(|normal_indices| {
            let mut normal_iter = normal_indices.iter();
<<<<<<< HEAD
            (0..count).map(|_| {
                    (*normal_iter.next().unwrap(), *normal_iter.next().unwrap(), *normal_iter.next().unwrap())
                }).collect()
=======
            (0..count)
                .map(|_| {
                    (
                        *normal_iter.next().unwrap(),
                        *normal_iter.next().unwrap(),
                        *normal_iter.next().unwrap(),
                    )
                })
                .collect()
>>>>>>> ca540610
        });

        Some(Triangles {
            vertices,
            tex_vertices,
            normals,
            material,
        })
    }

    fn get_polylist_shape(&self, polylist_element: &xml::Element) -> Option<Vec<Shape>> {
        let vtn_indices = (self.get_vtn_indices(polylist_element))?;

        let vcount_element = (polylist_element.get_child("vcount", self.get_ns()))?;
        let vertex_counts: Vec<usize> = (get_array_content(vcount_element))?;

        let mut vtn_iter = vtn_indices.iter();
<<<<<<< HEAD
        let shapes = vertex_counts.iter().map(|vertex_count| { 
            match *vertex_count {
                    1 => Shape::Point(*vtn_iter.next().unwrap()),
                    2 => Shape::Line(*vtn_iter.next().unwrap(), *vtn_iter.next().unwrap()),
                    3 => Shape::Triangle(*vtn_iter.next().unwrap(), *vtn_iter.next().unwrap(), *vtn_iter.next().unwrap()),
                    n => {
                        // Polys with more than 3 vertices not supported - try to advance and continue
                        // TODO attempt to triangle-fy? (take a look at wavefront_obj)
                        for _ in 0 .. n { vtn_iter.next(); };
                        Shape::Point((0, None, None))
                    }
                }
            }).collect();

=======
        let shapes = vertex_counts
            .iter()
            .map(|vertex_count| {
                match *vertex_count {
                    1 => Shape::Point(*vtn_iter.next().unwrap()),
                    2 => Shape::Line(*vtn_iter.next().unwrap(), *vtn_iter.next().unwrap()),
                    3 => Shape::Triangle(
                        *vtn_iter.next().unwrap(),
                        *vtn_iter.next().unwrap(),
                        *vtn_iter.next().unwrap(),
                    ),
                    n => {
                        // Polys with more than 3 vertices not supported - try to advance and continue
                        // TODO attempt to triangle-fy? (take a look at wavefront_obj)
                        for _ in 0..n {
                            vtn_iter.next();
                        }
                        Shape::Point((0, None, None))
                    }
                }
            })
            .collect();
>>>>>>> ca540610

        Some(shapes)
    }
}

#[test]
fn test_get_obj_set() {
    let collada_document = ColladaDocument::from_path(&Path::new("test_assets/test.dae")).unwrap();
    let obj_set = collada_document.get_obj_set().unwrap();
    assert_eq!(obj_set.objects.len(), 1);

    let ref object = obj_set.objects[0];
    assert_eq!(object.id, "BoxyWorm-mesh");
    assert_eq!(object.name, "BoxyWorm");
    assert_eq!(object.vertices.len(), 16);
    assert_eq!(object.tex_vertices.len(), 84);
    assert_eq!(object.normals.len(), 28);
    assert_eq!(object.geometry.len(), 1);

    let ref geometry = object.geometry[0];

    let ref prim = geometry.mesh[0];
    if let PrimitiveElement::Polylist(polylist) = prim {
        assert_eq!(polylist.shapes.len(), 28);
        let ref shape = polylist.shapes[1];
<<<<<<< HEAD
        if let &Shape::Triangle((position_index, Some(texture_index), Some(normal_index)), _, _) = shape {
=======
        if let &Shape::Triangle((position_index, Some(texture_index), Some(normal_index)), _, _) =
            shape
        {
>>>>>>> ca540610
            assert_eq!(position_index, 7);
            assert_eq!(texture_index, 3);
            assert_eq!(normal_index, 1);
        } else {
            assert!(false);
        }
    }
}

#[test]
fn test_get_obj_set_triangles_geometry() {
    let collada_document =
        ColladaDocument::from_path(&Path::new("test_assets/test_cube_triangles_geometry.dae"))
            .unwrap();
    let obj_set = collada_document.get_obj_set().unwrap();
    assert_eq!(obj_set.objects.len(), 1);

    let ref object = obj_set.objects[0];
    assert_eq!(object.id, "Cube-mesh");
    assert_eq!(object.name, "Cube");
    assert_eq!(object.vertices.len(), 8);
    assert_eq!(object.normals.len(), 12);
    assert_eq!(object.geometry.len(), 1);

    let ref geometry = object.geometry[0];

    let ref prim = geometry.mesh[0];
<<<<<<< HEAD
    match prim  {
=======
    match prim {
>>>>>>> ca540610
        PrimitiveElement::Triangles(triangles) => {
            assert_eq!(triangles.vertices.len(), 12);

            let position_index = triangles.vertices[1].0;
            assert_eq!(position_index, 7);

            if let Some(ref normals) = triangles.normals {
                assert_eq!(normals.len(), 12);

                let normal_index = normals[1].0;
                assert_eq!(normal_index, 1);
            } else {
                assert!(false, "Triangle is missing a normal.");
            }
        }
        x => {
            assert!(false, "Not a polylist: {:#?}", x);
        }
    }
}

#[test]
fn test_get_bind_data_set() {
    let collada_document = ColladaDocument::from_path(&Path::new("test_assets/test.dae")).unwrap();
    let bind_data_set = collada_document.get_bind_data_set().unwrap();
    let bind_data = &bind_data_set.bind_data[0];

    assert_eq!(bind_data.object_name, "BoxyWorm-mesh");
    assert!(bind_data.skeleton_name.is_some());
    assert_eq!(bind_data.skeleton_name.as_ref().unwrap(), "BoxWormRoot");
    assert_eq!(bind_data.joint_names, ["Root", "UpperArm", "LowerArm"]);
    assert_eq!(bind_data.vertex_weights.len(), 29);
    assert_eq!(bind_data.weights.len(), 29);
    assert_eq!(bind_data.inverse_bind_poses.len(), 3);
}

#[test]
fn test_get_skeletons() {
    let collada_document = ColladaDocument::from_path(&Path::new("test_assets/test.dae")).unwrap();
    let skeletons = collada_document.get_skeletons().unwrap();
    assert_eq!(skeletons.len(), 1);

    let skeleton = &skeletons[0];
    assert_eq!(skeleton.joints.len(), 4);
    assert_eq!(skeleton.bind_poses.len(), 4);

    assert_eq!(skeleton.joints[0].name, "Root");
    assert_eq!(skeleton.joints[0].parent_index, ROOT_JOINT_PARENT_INDEX);
    assert!(skeleton.joints[0].inverse_bind_pose != vecmath::mat4_id());

    assert_eq!(skeleton.joints[1].name, "UpperArm");
    assert_eq!(skeleton.joints[1].parent_index, 0);
    assert!(skeleton.joints[1].inverse_bind_pose != vecmath::mat4_id());

    assert_eq!(skeleton.joints[2].name, "UpperArmDanglyBit");
    assert_eq!(skeleton.joints[2].parent_index, 1);
    assert_eq!(skeleton.joints[2].inverse_bind_pose, vecmath::mat4_id());

    assert_eq!(skeleton.joints[3].name, "LowerArm");
    assert_eq!(skeleton.joints[3].parent_index, 0);
    assert!(skeleton.joints[3].inverse_bind_pose != vecmath::mat4_id());
}

#[test]
fn test_get_animations() {
    let collada_document = ColladaDocument::from_path(&Path::new("test_assets/test.dae")).unwrap();
    let animations = collada_document.get_animations().unwrap();
    assert_eq!(animations.len(), 4);

    let ref animation = animations[1];
    assert_eq!(animation.target, "UpperArm/transform");
    assert_eq!(animation.sample_times.len(), 4);
    assert_eq!(animation.sample_poses.len(), 4);

    let ref animation = animations[3];
    assert_eq!(animation.target, "LowerArm/transform");
    assert_eq!(animation.sample_times.len(), 4);
    assert_eq!(animation.sample_poses.len(), 4);
}

#[test]
fn test_get_obj_set_noskeleton() {
<<<<<<< HEAD
    let collada_document = ColladaDocument::from_path(&Path::new("test_assets/test_noskeleton.dae")).unwrap(); 
=======
    let collada_document =
        ColladaDocument::from_path(&Path::new("test_assets/test_noskeleton.dae")).unwrap();
>>>>>>> ca540610
    collada_document.get_obj_set().unwrap();
}<|MERGE_RESOLUTION|>--- conflicted
+++ resolved
@@ -49,7 +49,6 @@
     pub specular: [f32; 4],
     pub shininess: f32,
     pub index_of_refraction: f32,
-<<<<<<< HEAD
 }
 ///
 /// Can be a plain color or point to a texture in the images library
@@ -70,8 +69,6 @@
 pub enum MaterialEffect {
     Phong(PhongEffect),
     Lambert(LambertEffect),
-=======
->>>>>>> ca540610
 }
 
 // TODO: Add more effect types and then unify them under a technique enum.
@@ -119,11 +116,7 @@
     }
 
     fn get_color(el: &Element) -> Option<[f32; 4]> {
-<<<<<<< HEAD
-        let v:Vec<f32> = parse_string_to_vector(el.content_str().as_str());
-=======
         let v: Vec<f32> = parse_string_to_vector(el.content_str().as_str());
->>>>>>> ca540610
         if v.len() == 4 {
             Some([v[0], v[1], v[2], v[3]])
         } else {
@@ -131,7 +124,6 @@
         }
     }
 
-<<<<<<< HEAD
     fn get_lambert(&self, lamb: &Element, ns: Option<&str>) -> LambertEffect {
         let emission_color = lamb
             .get_child("emission", ns)
@@ -242,17 +234,11 @@
         }
     }
 
-=======
->>>>>>> ca540610
     ///
     /// Returns the library of effects.
     /// Current only supports Phong shading.
     ///
-<<<<<<< HEAD
     pub fn get_effect_library(&self) -> HashMap<String, MaterialEffect> {
-=======
-    pub fn get_effect_library(&self) -> HashMap<String, PhongEffect> {
->>>>>>> ca540610
         let ns = self.get_ns();
         let lib_effs = self
             .root_element
@@ -260,17 +246,12 @@
             .expect("Could not get library_effects from the document.");
         lib_effs
             .get_children("effect", ns)
-<<<<<<< HEAD
             .flat_map(|el: &Element| -> Option<(String, MaterialEffect)> {
-=======
-            .flat_map(|el: &Element| -> Option<(String, PhongEffect)> {
->>>>>>> ca540610
                 let id = el
                     .get_attribute("id", None)
                     .expect(&format!("effect is missing its id. {:#?}", el));
                 let prof = el.get_child("profile_COMMON", ns)?;
                 let tech = prof.get_child("technique", ns)?;
-<<<<<<< HEAD
                 let phong = tech.get_child("phong", ns);
                 if let Some(p) = phong {
                     let phong_effect = self.get_phong(p, ns);
@@ -283,68 +264,6 @@
                 };
 
                 None
-=======
-                let phong = tech.get_child("phong", ns)?;
-                let emission_color = phong
-                    .get_child("emission", ns)
-                    .expect("phong is missing emission")
-                    .get_child("color", ns)
-                    .expect("emission is missing color");
-                let emission = ColladaDocument::get_color(emission_color)
-                    .expect("could not get emission color.");
-                let ambient_color = phong
-                    .get_child("ambient", ns)
-                    .expect("phong is missing ambient")
-                    .get_child("color", ns)
-                    .expect("ambient is missing color");
-                let ambient = ColladaDocument::get_color(ambient_color)
-                    .expect("could not get ambient color.");
-                let diffuse_color = phong
-                    .get_child("diffuse", ns)
-                    .expect("phong is missing diffuse")
-                    .get_child("color", ns)
-                    .expect("diffuse is missing color");
-                let diffuse = ColladaDocument::get_color(diffuse_color)
-                    .expect("could not get diffuse color.");
-                let specular_color = phong
-                    .get_child("specular", ns)
-                    .expect("phong is missing specular")
-                    .get_child("color", ns)
-                    .expect("specular is missing color");
-                let specular = ColladaDocument::get_color(specular_color)
-                    .expect("could not get specular color.");
-                let shininess: f32 = phong
-                    .get_child("shininess", ns)
-                    .expect("phong is missing shininess")
-                    .get_child("float", ns)
-                    .expect("shininess is missing float")
-                    .content_str()
-                    .as_str()
-                    .parse()
-                    .ok()
-                    .expect("could not parse shininess");
-                let index_of_refraction: f32 = phong
-                    .get_child("index_of_refraction", ns)
-                    .expect("phong is missing index_of_refraction")
-                    .get_child("float", ns)
-                    .expect("index_of_refraction is missing float")
-                    .content_str()
-                    .as_str()
-                    .parse()
-                    .ok()
-                    .expect("could not parse index_of_refraction");
-                Some((
-                    id.to_string(),
-                    PhongEffect {
-                        emission,
-                        ambient,
-                        diffuse,
-                        specular,
-                        shininess,
-                        index_of_refraction,
-                    },
-                ))
->>>>>>> ca540610
             })
             .collect()
     }
@@ -376,7 +295,6 @@
             .collect()
     }
 
-<<<<<<< HEAD
     ///
     /// Returns a hashmap of <imageid, filename>
     ///
@@ -402,8 +320,6 @@
             .collect()
     }
 
-=======
->>>>>>> ca540610
     ///
     /// Return a vector of all Animations in the Collada document
     ///
@@ -460,11 +376,7 @@
         Some(Animation {
             target: target.to_string(),
             sample_times: sample_times,
-<<<<<<< HEAD
-            sample_poses: sample_poses
-=======
             sample_poses: sample_poses,
->>>>>>> ca540610
         })
     }
 
@@ -511,10 +423,6 @@
 
         let skeleton_ids: Vec<&str> = pre_order_iter(visual_scene)
             .filter(|e| e.name == "skeleton")
-<<<<<<< HEAD
-            .filter_map(|s| if let CharacterNode(ref id) = s.children[0] { Some(&id[..]) } else { None })
-            .map(|id| id.trim_start_matches('#'))
-=======
             .filter_map(|s| {
                 if let CharacterNode(ref id) = s.children[0] {
                     Some(&id[..])
@@ -523,7 +431,6 @@
                 }
             })
             .map(|id| id.trim_left_matches('#'))
->>>>>>> ca540610
             .collect();
 
         if skeleton_ids.is_empty() {
@@ -827,14 +734,6 @@
     }
 
     ///
-<<<<<<< HEAD
-    fn get_input<'a>(&'a self, parent: &'a Element, semantic : &str) -> Option<&'a Element> {
-        let mut inputs = parent.get_children("input", self.get_ns());
-        match inputs.find( |i| {
-            if let Some(s) = i.get_attribute("semantic", None) { s == semantic } else { false }
-        }) 
-        {
-=======
     fn get_input<'a>(&'a self, parent: &'a Element, semantic: &str) -> Option<&'a Element> {
         let mut inputs = parent.get_children("input", self.get_ns());
         match inputs.find(|i| {
@@ -844,7 +743,6 @@
                 false
             }
         }) {
->>>>>>> ca540610
             Some(e) => Some(e),
             None => None,
         }
@@ -975,13 +873,6 @@
         let p_element = (prim_element.get_child("p", self.get_ns()))?;
         let indices: Vec<usize> = (get_array_content(p_element))?;
 
-<<<<<<< HEAD
-        let input_count = prim_element.get_children("input", self.get_ns())
-            .filter(|c| if let Some(set) = c.get_attribute("set", None) {
-                    return set == "0"
-                } else {
-                    true
-=======
         let input_count = prim_element
             .get_children("input", self.get_ns())
             .filter(|c| {
@@ -990,7 +881,6 @@
                 } else {
                     true
                 }
->>>>>>> ca540610
             })
             .count();
 
@@ -999,40 +889,24 @@
         let normal_offset_opt = self.get_input_offset(prim_element, "NORMAL");
         let texcoord_offset_opt = self.get_input_offset(prim_element, "TEXCOORD");
 
-<<<<<<< HEAD
-        let vtn_indices: Vec<VTNIndex> = indices.chunks(input_count).map( |indices| {
-=======
         let vtn_indices: Vec<VTNIndex> = indices
             .chunks(input_count)
             .map(|indices| {
->>>>>>> ca540610
                 let position_index = indices[position_offset];
 
                 let normal_index_opt = match normal_offset_opt {
                     Some(normal_offset) => Some(indices[normal_offset]),
-<<<<<<< HEAD
-                    None => None
-=======
                     None => None,
->>>>>>> ca540610
                 };
 
                 let texcoord_index_opt = match texcoord_offset_opt {
                     Some(texcoord_offset) => Some(indices[texcoord_offset]),
-<<<<<<< HEAD
-                    None => None
-                };
-
-                (position_index, texcoord_index_opt, normal_index_opt)
-            }).collect();
-=======
                     None => None,
                 };
 
                 (position_index, texcoord_index_opt, normal_index_opt)
             })
             .collect();
->>>>>>> ca540610
 
         Some(vtn_indices)
     }
@@ -1063,13 +937,7 @@
                             .get_polylist_shape(&el)
                             .expect("Polylist had no shapes.");
                         let material = self.get_material(&el);
-<<<<<<< HEAD
-                        let polylist = Polylist {
-                            shapes, material
-                        };
-=======
                         let polylist = Polylist { shapes, material };
->>>>>>> ca540610
                         prims.push(PrimitiveElement::Polylist(polylist))
                     } else if el.name == GeometryBindingType::Triangles.name() {
                         let material = self.get_material(&el);
@@ -1100,18 +968,6 @@
 
         let vertices = self.get_vertex_indices(triangles).map(|vertex_indices| {
             let mut vertex_iter = vertex_indices.iter();
-<<<<<<< HEAD
-            (0..count).map(|_| {
-                    (*vertex_iter.next().unwrap(), *vertex_iter.next().unwrap(), *vertex_iter.next().unwrap())
-                }).collect()
-        })?;
-
-        let tex_vertices = self.get_texcoord_indices(triangles).map(|texcoord_indices| {
-                let mut texcoord_iter = texcoord_indices.iter();
-                (0..count).map(|_| {
-                        (*texcoord_iter.next().unwrap(), *texcoord_iter.next().unwrap(), *texcoord_iter.next().unwrap())
-                    }).collect()
-=======
             (0..count)
                 .map(|_| {
                     (
@@ -1136,16 +992,10 @@
                         )
                     })
                     .collect()
->>>>>>> ca540610
             });
 
         let normals = self.get_normal_indices(triangles).map(|normal_indices| {
             let mut normal_iter = normal_indices.iter();
-<<<<<<< HEAD
-            (0..count).map(|_| {
-                    (*normal_iter.next().unwrap(), *normal_iter.next().unwrap(), *normal_iter.next().unwrap())
-                }).collect()
-=======
             (0..count)
                 .map(|_| {
                     (
@@ -1155,7 +1005,6 @@
                     )
                 })
                 .collect()
->>>>>>> ca540610
         });
 
         Some(Triangles {
@@ -1173,22 +1022,6 @@
         let vertex_counts: Vec<usize> = (get_array_content(vcount_element))?;
 
         let mut vtn_iter = vtn_indices.iter();
-<<<<<<< HEAD
-        let shapes = vertex_counts.iter().map(|vertex_count| { 
-            match *vertex_count {
-                    1 => Shape::Point(*vtn_iter.next().unwrap()),
-                    2 => Shape::Line(*vtn_iter.next().unwrap(), *vtn_iter.next().unwrap()),
-                    3 => Shape::Triangle(*vtn_iter.next().unwrap(), *vtn_iter.next().unwrap(), *vtn_iter.next().unwrap()),
-                    n => {
-                        // Polys with more than 3 vertices not supported - try to advance and continue
-                        // TODO attempt to triangle-fy? (take a look at wavefront_obj)
-                        for _ in 0 .. n { vtn_iter.next(); };
-                        Shape::Point((0, None, None))
-                    }
-                }
-            }).collect();
-
-=======
         let shapes = vertex_counts
             .iter()
             .map(|vertex_count| {
@@ -1211,7 +1044,6 @@
                 }
             })
             .collect();
->>>>>>> ca540610
 
         Some(shapes)
     }
@@ -1237,13 +1069,9 @@
     if let PrimitiveElement::Polylist(polylist) = prim {
         assert_eq!(polylist.shapes.len(), 28);
         let ref shape = polylist.shapes[1];
-<<<<<<< HEAD
-        if let &Shape::Triangle((position_index, Some(texture_index), Some(normal_index)), _, _) = shape {
-=======
         if let &Shape::Triangle((position_index, Some(texture_index), Some(normal_index)), _, _) =
             shape
         {
->>>>>>> ca540610
             assert_eq!(position_index, 7);
             assert_eq!(texture_index, 3);
             assert_eq!(normal_index, 1);
@@ -1271,11 +1099,7 @@
     let ref geometry = object.geometry[0];
 
     let ref prim = geometry.mesh[0];
-<<<<<<< HEAD
-    match prim  {
-=======
     match prim {
->>>>>>> ca540610
         PrimitiveElement::Triangles(triangles) => {
             assert_eq!(triangles.vertices.len(), 12);
 
@@ -1358,11 +1182,7 @@
 
 #[test]
 fn test_get_obj_set_noskeleton() {
-<<<<<<< HEAD
-    let collada_document = ColladaDocument::from_path(&Path::new("test_assets/test_noskeleton.dae")).unwrap(); 
-=======
     let collada_document =
         ColladaDocument::from_path(&Path::new("test_assets/test_noskeleton.dae")).unwrap();
->>>>>>> ca540610
     collada_document.get_obj_set().unwrap();
 }